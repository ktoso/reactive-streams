/************************************************************************
 * Licensed under Public Domain (CC0)                                    *
 *                                                                       *
 * To the extent possible under law, the person who associated CC0 with  *
 * this code has waived all copyright and related or neighboring         *
 * rights to this code.                                                  *
 *                                                                       *
 * You should have received a copy of the CC0 legalcode along with this  *
 * work. If not, see <http://creativecommons.org/publicdomain/zero/1.0/>.*
 ************************************************************************/

package org.reactivestreams.tck.support;

import org.reactivestreams.tck.SubscriberBlackboxVerification;

/**
 * Internal TCK use only.
 * Add / Remove tests for SubscriberBlackboxVerification here to make sure that they arre added/removed in the other places.
 */
public interface SubscriberBlackboxVerificationRules {
  /**
   * Asks for a {@code Subscriber} instance, expects it to call {@code request()} in 
   * a timely manner and signals as many {@code onNext} items as the very first request 
   * amount specified by the {@code Subscriber}.
   * <p>
   * <b>Verifies rule:</b> <a href='https://github.com/reactive-streams/reactive-streams-jvm#2.1'>2.1</a>
   * <p>
   * Notes:
   * <ul>
   * <li>This test emits the number of items requested thus the {@code Subscriber} implementation
   * should not request too much.</li>
   * <li>Only the very first {@code request} amount is considered.</li>
   * <li>This test doesn't signal {@code onComplete} after the first set of {@code onNext} signals
   * has been emitted and may cause resource leak in
   * {@code Subscriber}s that expect a finite {@code Publisher}.</li>
   * <li>The test ignores cancellation from the {@code Subscriber} and emits the requested amount regardless.</li>
   * </ul>
   * <p>
   * If this test fails, the following could be checked within the {@code Subscriber} implementation:
   * <ul>
   * <li>if the {@code Subscriber} requires external stimulus to begin requesting; override the
   * {@link SubscriberBlackboxVerification#triggerRequest(org.reactivestreams.Subscriber)} method
   *  in this case,</li>
   * <li>the {@code TestEnvironment} has large enough timeout specified in case the {@code Subscriber} has some time-delay behavior,</li>
   * <li>if the {@code Subscriber} requests zero or a negative value in some circumstances,</li>
   * <li>if the {@code Subscriber} throws an unchecked exception from its {@code onSubscribe} or
   * {@code onNext} methods.
   * </ul>
   */
  void required_spec201_blackbox_mustSignalDemandViaSubscriptionRequest() throws Throwable;
  /**
   * Currently, this test is skipped because there is no agreed upon approach how 
   * to detect if the {@code Subscriber} really goes async or just responds in
   * a timely manner.
   * <p>
   * <b>Verifies rule:</b> <a href='https://github.com/reactive-streams/reactive-streams-jvm#2.2'>2.2</a>
   */
  void untested_spec202_blackbox_shouldAsynchronouslyDispatch() throws Exception;
  /**
   * Asks for a {@code Subscriber}, signals an {@code onSubscribe} followed by an {@code onComplete} synchronously,
   * and checks if neither {@code request} nor {@code cancel} was called from within the {@code Subscriber}'s
   * {@code onComplete} implementation.
   * <p>
   * <b>Verifies rule:</b> <a href='https://github.com/reactive-streams/reactive-streams-jvm#2.3'>2.3</a>
   * <p>
   * Notes:
   * <ul>
   * <li>The test checks for the presensce of method named "onComplete" in the current stacktrace when handling
   * the {@code request} or {@code cancel} calls in the test's own {@code Subscription}. 
   * </ul>
   * <p>
   * If this test fails, the following could be checked within the {@code Subscriber} implementation:
   * <ul>
   * <li>no calls happen to {@code request} or {@code cancel} in response to an {@code onComplete}
   * directly or indirectly,</li>
   * <li>if the {@code Subscriber} throws an unchecked exception from its {@code onSubscribe} or
   * {@code onComplete} methods.
   * </ul>
   */
  void required_spec203_blackbox_mustNotCallMethodsOnSubscriptionOrPublisherInOnComplete() throws Throwable;
  /**
   * Asks for a {@code Subscriber}, signals an {@code onSubscribe} followed by an {@code onError} synchronously,
   * and checks if neither {@code request} nor {@code cancel} was called from within the {@code Subscriber}'s
   * {@code onComplete} implementation.
   * <p>
   * <b>Verifies rule:</b> <a href='https://github.com/reactive-streams/reactive-streams-jvm#2.3'>2.3</a>
   * <p>
   * Notes:
   * <ul>
   * <li>The test checks for the presensce of method named "onError" in the current stacktrace when handling
   * the {@code request} or {@code cancel} calls in the test's own {@code Subscription}. 
   * </ul>
   * <p>
   * If this test fails, the following could be checked within the {@code Subscriber} implementation:
   * <ul>
   * <li>no calls happen to {@code request} or {@code cancel} in response to an {@code onError}
   * directly or indirectly,</li>
   * <li>if the {@code Subscriber} throws an unchecked exception from its {@code onSubscribe} or
   * {@code onError} methods.
   * </ul>
   */
  void required_spec203_blackbox_mustNotCallMethodsOnSubscriptionOrPublisherInOnError() throws Throwable;
  /**
   * Currently, this test is skipped because there is no way to check what the {@code Subscriber} "considers"
   * since rule §2.3 forbids interaction from within the {@code onError} and {@code onComplete} methods.
   * <p>
   * <b>Verifies rule:</b> <a href='https://github.com/reactive-streams/reactive-streams-jvm#2.4'>2.4</a>
   * <p>
   * Notes:
   * <ul>
   * <li>It would be possible to check if there was an async interaction with the test's {@code Subscription}
   * within a grace period but such check is still not generally decisive.</li>
   * </ul>
   */
  void untested_spec204_blackbox_mustConsiderTheSubscriptionAsCancelledInAfterRecievingOnCompleteOrOnError() throws Exception;
  /**
   * Asks for a {@code Subscriber}, signals {@code onSubscribe} twice synchronously and expects the second {@code Subscription} gets
   * cancelled in a timely manner and without any calls to its {@code request} method.
   * <p>
   * <b>Verifies rule:</b> <a href='https://github.com/reactive-streams/reactive-streams-jvm#2.5'>2.5</a>
   * <p>
   * Notes:
   * <ul>
   * <li>The test doesn't signal any other events than {@code onSubscribe} and may cause resource leak in
   * {@code Subscriber}s that expect a finite {@code Publisher}.
   * </ul>
   * <p>
   * If this test fails, the following could be checked within the {@code Subscriber} implementation:
   * <ul>
   * <li>if the {@code Subscribe.onSubscribe} implementation actually tries to detect multiple calls to it,</li>
   * <li>if the second {@code Subscription} is cancelled asynchronously and that takes longer time than
   * the {@code TestEnvironment}'s timeout permits.</li>
   * </ul>
   */
  void required_spec205_blackbox_mustCallSubscriptionCancelIfItAlreadyHasAnSubscriptionAndReceivesAnotherOnSubscribeSignal() throws Exception;
  
  /**
   * Currently, this test is skipped because it requires more control over the {@code Subscriber} implementation
   * to make it cancel the {@code Subscription} for some external condition.
   * <p>
   * <b>Verifies rule:</b> <a href='https://github.com/reactive-streams/reactive-streams-jvm#2.6'>2.6</a>
   */
  void untested_spec206_blackbox_mustCallSubscriptionCancelIfItIsNoLongerValid() throws Exception;
  /**
   * Currently, this test is skipped because it requires more control over the {@code Subscriber} implementation
   * to issue requests based on external stimulus.
   * <p>
   * <b>Verifies rule:</b> <a href='https://github.com/reactive-streams/reactive-streams-jvm#2.7'>2.7</a>
   */
  void untested_spec207_blackbox_mustEnsureAllCallsOnItsSubscriptionTakePlaceFromTheSameThreadOrTakeCareOfSynchronization() throws Exception;
  /**
   * Currently, this test is skipped because there is no way to make the {@code Subscriber} implementation
   * cancel the test's {@code Subscription} and check the outcome of sending {@code onNext}s after such
   * cancel.
   * <p>
   * <b>Verifies rule:</b> <a href='https://github.com/reactive-streams/reactive-streams-jvm#2.8'>2.8</a>
   */
  void untested_spec208_blackbox_mustBePreparedToReceiveOnNextSignalsAfterHavingCalledSubscriptionCancel() throws Throwable;
  /**
   * Asks for a {@code Subscriber}, expects it to request some amount and in turn be able to receive an {@code onComplete}
   * synchronously from the {@code request} call without any {@code onNext} signals before that.
   * <p>
   * <b>Verifies rule:</b> <a href='https://github.com/reactive-streams/reactive-streams-jvm#2.9'>2.9</a>
   * <p>
   * Notes:
   * <ul>
   * <li>The test ignores cancellation from the {@code Subscriber}.</li>
   * <li>Invalid request amounts are ignored by this test.</li>
   * <li>Concurrent calls to the test's {@code Subscription.request()} must be externally synchronized, otherwise
   * such case results probabilistically in multiple {@code onComplete} calls by the test.</li>
   * </ul>
   * <p>
   * If this test fails, the following could be checked within the {@code Subscriber} implementation:
   * <ul>
   * <li>if the {@code Subscriber} throws an unchecked exception from its {@code onSubscribe} or
   * {@code onComplete} methods.
   * <li>if the {@code Subscriber} requires external stimulus to begin requesting; override the
   * {@link SubscriberBlackboxVerification#triggerRequest(org.reactivestreams.Subscriber)} method
   *  in this case,</li>
   * </ul>
   */
  void required_spec209_blackbox_mustBePreparedToReceiveAnOnCompleteSignalWithPrecedingRequestCall() throws Throwable;
  /**
   * Asks for a {@code Subscriber} and expects it to handle {@code onComplete} independent of whether the {@code Subscriber}
   * requests items or not.
   * <p>
   * <b>Verifies rule:</b> <a href='https://github.com/reactive-streams/reactive-streams-jvm#2.9'>2.9</a>
   * <p>
   * Notes:
   * <ul>
   * <li>Currently, the test doesn't call {@code onSubscribe} on the {@code Subscriber} which violates §1.9.
   * </ul>
   * <p>
   * If this test fails, the following could be checked within the {@code Subscriber} implementation:
   * <ul>
   * <li>if the {@code Subscriber} throws an unchecked exception from its {@code onSubscribe} or
   * {@code onComplete} methods.
   * </ul>
   */
  void required_spec209_blackbox_mustBePreparedToReceiveAnOnCompleteSignalWithoutPrecedingRequestCall() throws Throwable;
  /**
   * Asks for a {@code Subscriber}, signals {@code onSubscribe} followed by an {@code onError} synchronously.
   * <p>
   * <b>Verifies rule:</b> <a href='https://github.com/reactive-streams/reactive-streams-jvm#2.10'>2.10</a>
   * <p>
   * Notes:
   * <ul>
   * <li>Despite the method name, the test doesn't expect a request signal from {@code Subscriber} and emits the
   * {@code onError} signal anyway.
   * </ul>
   * <p>
   * If this test fails, the following could be checked within the {@code Subscriber} implementation:
   * <ul>
   * <li>if the {@code Subscriber} throws an unchecked exception from its {@code onSubscribe} or
   * {@code onError} methods.
   * </ul>
   */
  void required_spec210_blackbox_mustBePreparedToReceiveAnOnErrorSignalWithPrecedingRequestCall() throws Throwable;
<<<<<<< HEAD
  void required_spec210_blackbox_mustBePreparedToReceiveAnOnErrorSignalWithoutPrecedingRequestCall() throws Throwable;
=======
  /**
   * Currently, this test is skipped because it would require analyzing what the {@code Subscriber} implementation
   * does.
   * <p>
   * <b>Verifies rule:</b> <a href='https://github.com/reactive-streams/reactive-streams-jvm#2.11'>2.11</a>
   */
>>>>>>> 8d4b33bc
  void untested_spec211_blackbox_mustMakeSureThatAllCallsOnItsMethodsHappenBeforeTheProcessingOfTheRespectiveEvents() throws Exception;
  /**
   * Currently, this test is skipped because the test for
   * {@link #required_spec205_blackbox_mustCallSubscriptionCancelIfItAlreadyHasAnSubscriptionAndReceivesAnotherOnSubscribeSignal §2.5}
   * is in a better position to test for handling the reuse of the same {@code Subscriber}. 
   * <p>
   * <b>Verifies rule:</b> <a href='https://github.com/reactive-streams/reactive-streams-jvm#2.12'>2.12</a>
   * <p>
   * Notes:
   * <ul>
   * <li>In addition to §2.5, this rule could be better verified when testing a {@code Publisher}'s subscription behavior.
   * </ul>
   */
  void untested_spec212_blackbox_mustNotCallOnSubscribeMoreThanOnceBasedOnObjectEquality() throws Throwable;
  /**
   * Currently, this test is skipped because it would require more control over the {@code Subscriber} to
   * fail internally in response to a set of legal event emissions, not throw any exception from the {@code Subscriber}
   * methods and have it cancel the {@code Subscription}.
   * <p>
   * <b>Verifies rule:</b> <a href='https://github.com/reactive-streams/reactive-streams-jvm#2.13'>2.13</a>
   */
  void untested_spec213_blackbox_failingOnSignalInvocation() throws Exception;
  /**
   * Asks for a {@code Subscriber} and signals an {@code onSubscribe} event with {@code null} as a parameter and
   * expects an immediate {@code NullPointerException} to be thrown by the {@code Subscriber.onSubscribe} method.
   * <p>
   * <b>Verifies rule:</b> <a href='https://github.com/reactive-streams/reactive-streams-jvm#2.13'>2.13</a>
   * <p>
   * If this test fails, the following could be checked within the {@code Subscriber} implementation:
   * <ul>
   * <li>if the {@code Subscriber} throws a {@code NullPointerException} from its {@code onSubscribe} method
   * in response to a {@code null} parameter and not some other unchecked exception or no exception at all.
   * </ul>
   */
  void required_spec213_blackbox_onSubscribe_mustThrowNullPointerExceptionWhenParametersAreNull() throws Throwable;
  /**
   * Asks for a {@code Subscriber}, signals an {@code onSubscribe} event followed by a
   * {@code onNext} with {@code null} as a parameter and
   * expects an immediate {@code NullPointerException} to be thrown by the {@code Subscriber.onNext} method.
   * <p>
   * <b>Verifies rule:</b> <a href='https://github.com/reactive-streams/reactive-streams-jvm#2.13'>2.13</a>
   * <p>
   * Notes:
   * <ul>
   * <li>The test ignores cancellation and requests from the {@code Subscriber} and emits the {@code onNext}
   * signal with a {@code null} parameter anyway.</li>
   * </ul>
   * <p>
   * If this test fails, the following could be checked within the {@code Subscriber} implementation:
   * <ul>
   * <li>if the {@code Subscriber} throws a {@code NullPointerException} from its {@code onNext} method
   * in response to a {@code null} parameter and not some other unchecked exception or no exception at all.
   * </ul>
   */
  void required_spec213_blackbox_onNext_mustThrowNullPointerExceptionWhenParametersAreNull() throws Throwable;
  /**
   * Asks for a {@code Subscriber}, signals an {@code onSubscribe} event followed by a
   * {@code onError} with {@code null} as a parameter and
   * expects an immediate {@code NullPointerException} to be thrown by the {@code Subscriber.onError} method.
   * <p>
   * <b>Verifies rule:</b> <a href='https://github.com/reactive-streams/reactive-streams-jvm#2.13'>2.13</a>
   * <p>
   * Notes:
   * <ul>
   * <li>The test ignores cancellation from the {@code Subscriber} and emits the {@code onError}
   * signal with a {@code null} parameter anyway.</li>
   * </ul>
   * <p>
   * If this test fails, the following could be checked within the {@code Subscriber} implementation:
   * <ul>
   * <li>if the {@code Subscriber} throws a {@code NullPointerException} from its {@code onNext} method
   * in response to a {@code null} parameter and not some other unchecked exception or no exception at all.
   * </ul>
   */
  void required_spec213_blackbox_onError_mustThrowNullPointerExceptionWhenParametersAreNull() throws Throwable;
  /**
   * Currently, this test is skipped because there is no agreed upon way for specifying, enforcing and testing
   * a {@code Subscriber} with an arbitrary context.
   * <p>
   * <b>Verifies rule:</b> <a href='https://github.com/reactive-streams/reactive-streams-jvm#3.1'>3.1</a>
   */
  void untested_spec301_blackbox_mustNotBeCalledOutsideSubscriberContext() throws Exception;
  /**
   * Currently, this test is skipped because element production is the responsibility of the {@code Publisher} and
   * a {@code Subscription} is not expected to be the active element in an established subscription.
   * <p>
   * <b>Verifies rule:</b> <a href='https://github.com/reactive-streams/reactive-streams-jvm#3.8'>3.8</a>
   */
  void untested_spec308_blackbox_requestMustRegisterGivenNumberElementsToBeProduced() throws Throwable;
  /**
   * Currently, this test is skipped because element production is the responsibility of the {@code Publisher} and
   * a {@code Subscription} is not expected to be the active element in an established subscription.
   * <p>
   * <b>Verifies rule:</b> <a href='https://github.com/reactive-streams/reactive-streams-jvm#3.10'>3.10</a>
   * <p>
   * Notes:
   * <ul>
   * <li>This could be tested with a synchronous source currently not available within the TCK.</li>
   * </ul>
   */
  void untested_spec310_blackbox_requestMaySynchronouslyCallOnNextOnSubscriber() throws Exception;
  /**
   * Currently, this test is skipped because signal production is the responsibility of the {@code Publisher} and
   * a {@code Subscription} is not expected to be the active element in an established subscription.
   * <p>
   * <b>Verifies rule:</b> <a href='https://github.com/reactive-streams/reactive-streams-jvm#3.11'>3.11</a>
   * <p>
   * Notes:
   * <ul>
   * <li>Tests {@link #required_spec209_blackbox_mustBePreparedToReceiveAnOnCompleteSignalWithPrecedingRequestCall() §2.9}
   * and {@link #required_spec210_blackbox_mustBePreparedToReceiveAnOnErrorSignalWithPrecedingRequestCall() §2.10} are
   * supposed to cover this case from the {@code Subscriber's} perspective.</li>
   * </ul>
   */
  void untested_spec311_blackbox_requestMaySynchronouslyCallOnCompleteOrOnError() throws Exception;
  /**
   * Currently, this test is skipped because it is the responsibility of the {@code Publisher} deal with the case
   * that all subscribers have cancelled their subscription.
   * <p>
   * <b>Verifies rule:</b> <a href='https://github.com/reactive-streams/reactive-streams-jvm#3.14'>3.14</a>
   * <p>
   * Notes:
   * <ul>
   * <li>The specification lists this as an optional behavior because only some {@code Publisher} implementations
   * (most likely {@code Processor}s) would coordinate with multiple {@code Subscriber}s.</li>
   * </ul>
   */
  void untested_spec314_blackbox_cancelMayCauseThePublisherToShutdownIfNoOtherSubscriptionExists() throws Exception;
  /**
   * Currently, this test is skipped because it requires more control over the {@code Subscriber} implementation
   * thus there is no way to detect that the {@code Subscriber} called its own {@code onError} method in response
   * to an exception thrown from {@code Subscription.cancel}.
   * <p>
   * <b>Verifies rule:</b> <a href='https://github.com/reactive-streams/reactive-streams-jvm#3.15'>3.15</a>
   */
  void untested_spec315_blackbox_cancelMustNotThrowExceptionAndMustSignalOnError() throws Exception;
  /**
   * Currently, this test is skipped because it requires more control over the {@code Subscriber} implementation
   * thus there is no way to detect that the {@code Subscriber} called its own {@code onError} method in response
   * to an exception thrown from {@code Subscription.request}.
   * <p>
   * <b>Verifies rule:</b> <a href='https://github.com/reactive-streams/reactive-streams-jvm#3.16'>3.16</a>
   */
  void untested_spec316_blackbox_requestMustNotThrowExceptionAndMustOnErrorTheSubscriber() throws Exception;
}<|MERGE_RESOLUTION|>--- conflicted
+++ resolved
@@ -216,16 +216,26 @@
    * </ul>
    */
   void required_spec210_blackbox_mustBePreparedToReceiveAnOnErrorSignalWithPrecedingRequestCall() throws Throwable;
-<<<<<<< HEAD
+
+  /**
+   * Asks for a {@code Subscriber}, signals {@code onSubscribe} followed by an {@code onError} synchronously.
+   * <p>
+   * <b>Verifies rule:</b> <a href='https://github.com/reactive-streams/reactive-streams-jvm#2.10'>2.10</a>
+   * <p>
+   * If this test fails, the following could be checked within the {@code Subscriber} implementation:
+   * <ul>
+   * <li>if the {@code Subscriber} throws an unchecked exception from its {@code onSubscribe} or
+   * {@code onError} methods.
+   * </ul>
+   */
   void required_spec210_blackbox_mustBePreparedToReceiveAnOnErrorSignalWithoutPrecedingRequestCall() throws Throwable;
-=======
+
   /**
    * Currently, this test is skipped because it would require analyzing what the {@code Subscriber} implementation
    * does.
    * <p>
    * <b>Verifies rule:</b> <a href='https://github.com/reactive-streams/reactive-streams-jvm#2.11'>2.11</a>
    */
->>>>>>> 8d4b33bc
   void untested_spec211_blackbox_mustMakeSureThatAllCallsOnItsMethodsHappenBeforeTheProcessingOfTheRespectiveEvents() throws Exception;
   /**
    * Currently, this test is skipped because the test for
