--- conflicted
+++ resolved
@@ -1,222 +1,214 @@
-# Reactive Streams #
-
-The purpose of Reactive Streams is to provide a standard for asynchronous stream processing with non-blocking backpressure.
-
-The latest preview release is available on Maven Central as
-
-    <dependency>
-      <groupId>org.reactivestreams</groupId>
-      <artifactId>reactive-streams</artifactId>
-      <version>0.4.0.M1</version>
-    </dependency>
-    <dependency>
-      <groupId>org.reactivestreams</groupId>
-      <artifactId>reactive-streams-tck</artifactId>
-      <version>0.4.0.M1</version>
-    </dependency>
-
-## Goals, Design and Scope ##
-
-Handling streams of data—especially “live” data whose volume is not predetermined—requires special care in an asynchronous system. The most prominent issue is that resource consumption needs to be carefully controlled such that a fast data source does not overwhelm the stream destination. Asynchrony is needed in order to enable the parallel use of computing resources, on collaborating network hosts or multiple CPU cores within a single machine.
-
-The main goal of Reactive Streams is to govern the exchange of stream data across an asynchronous boundary – think passing  elements on to another thread or thread-pool — while ensuring that the receiving side is not forced to buffer arbitrary amounts of data. In other words, backpressure is an integral part of this model in order to allow the queues which mediate between threads to be bounded. The benefits of asynchronous processing would be negated if the communication of backpressure were synchronous (see also the [Reactive Manifesto](http://reactivemanifesto.org/)), therefore care has been taken to mandate fully non-blocking and asynchronous behavior of all aspects of a Reactive Streams implementation.
-
-It is the intention of this specification to allow the creation of many conforming implementations, which by virtue of abiding by the rules will be able to interoperate smoothly, preserving the aforementioned benefits and characteristics across the whole processing graph of a stream application.
-
-It should be noted that the precise nature of stream manipulations (transformation, splitting, merging, etc.) is not covered by this specification. Reactive Streams are only concerned with mediating the stream of data between different processing elements. In their development care has been taken to ensure that all basic ways of combining streams can be expressed.
-
-In summary, Reactive Streams is a standard and specification for Stream-oriented libraries for the JVM that
-
- - process a potentially unbounded number of elements 
- - in sequence,
- - asynchronously passing elements between components,
- - with mandatory non-blocking backpressure.
-
-The Reactive Streams specification consists of the following parts:
-
-**The API** specifies the types to implement Reactive Streams and achieve interoperablility between different implementations.
-
-***The Technology Compatibility Kit (TCK)*** is a standard test suite for conformance testing of implementations.
-
-Implementations are free to implement additional features not covered by the specification as long as they conform to the API requirements and pass the tests in the TCK.
-
-### API Components ###
-
-The API consists of the following components that are required to be provided by Reactive Stream implementations:
-
-1. Publisher
-2. Subscriber 
-3. Subscription
-4. Processor
-
-A *Publisher* is a provider of a potentially unbounded number of sequenced elements, publishing them according to the demand received from its Subscriber(s). 
-
-In response to a call to `Publisher.subscribe(Subscriber)` the possible invocation sequences for methods on the `Subscriber` are given by the following protocol:
-
-```
-onError | (onSubscribe onNext* (onError | onComplete)?)
-```
-
-
-NOTE: The specifications below use binding words in CAPLOCKS from https://www.ietf.org/rfc/rfc2119.txt
-
-#### 1. Publisher ([Code](https://github.com/reactive-streams/reactive-streams/blob/master/api/src/main/java/org/reactivestreams/Publisher.java))
-
-```java
-public interface Publisher<T> {
-    public void subscribe(Subscriber<T> s);
-}
-````
-
-1. The number of `onNext` events emitted by a `Publisher` to a `Subscriber` MUST NOT exceed the cumulative demand that has been signaled via that `Subscriber`’s `Subscription`.
-2. A `Publisher` MAY send less events than requested and terminate the `Subscription` by calling `onComplete` or `onError`.
-3. Events sent to a `Subscriber` MUST be sent sequentially (no concurrent notifications).
-4. If a `Publisher` fails it MUST emit an `onError`.
-5. If a `Publisher` terminates successfully (finite stream) it MUST emit an `onComplete`.
-6. If a Publisher signals either `onError` or `onComplete` on a `Subscriber`, that `Subscriber`’s `Subscription` MUST be considered canceled.
-7. Once a terminal state has been signaled (`onError`, `onComplete`) it is REQUIRED that no further events can be sent.
-8. Upon receiving a `Subscription.cancel` request it SHOULD, as soon as it can, stop sending events.
-9. `Subscription`'s which have been canceled SHOULD NOT receive subsequent `onError` or `onComplete` events, but implementations will not be able to strictly guarantee this in all cases due to the intrinsic race condition between actions taken concurrently by `Publisher` and `Subscriber`.
-10. A `Publisher` SHOULD NOT throw an `Exception`. The only legal way to signal failure (or reject a `Subscription`) is via the `Subscriber.onError` method.
-11. The `Subscriber.onSubscribe` method on a given `Subscriber` instance MUST NOT be called more than once.
-12. The `Publisher.subscribe` method MAY be called as many times as wanted but MUST be with a different (based on object equality) Subscriber each time. It MUST reject the Subscription with a `java.lang.IllegalStateException` if the same Subscriber already has an active `Subscription` with this `Publisher`. The cause message SHOULD include a reference to this rule and/or quote the full rule.
-13. A `Publisher` MAY support multi-subscribe and choose whether each `Subscription` is unicast or multicast.
-14. A `Publisher` MAY reject calls to its `subscribe` method if it is unable or unwilling to serve them (e.g. because it is overwhelmed or bounded by a finite number of underlying resources, etc...). If rejecting it MUST do this by calling `onError` on the `Subscriber` passed to `Publisher.subscribe` instead of calling `onSubscribe`".
-15. A `Publisher` in `completed` state MUST NOT call `Subscriber.onSubscribe` and MUST emit an `Subscriber.onComplete` on the given `Subscriber`
-16. A `Publisher` in `error` state MUST NOT call `Subscriber.onSubscribe` and MUST emit an `Subscriber.onError` with the error cause on the given `Subscriber`
-17. A `Publisher` in `shut-down` state MUST NOT call `Subscriber.onSubscribe` and MUST emit an `Subscriber.onError` with `java.lang.IllegalStateException` on the given `Subscriber`. The cause message SHOULD include a reference to this rule and/or quote the full rule.
-18. A `Publisher` MUST support a pending element count up to 2^63-1 (java.lang.Long.MAX_VALUE) and provide for overflow protection.
-19. A `Publisher` MUST produce the same elements in the same sequence for all its subscribers. Producing the stream elements at (temporarily) differing rates to different subscribers is allowed.  
-20. A `Publisher` MUST start producing with the oldest element still available for a new subscriber.
-
-#### 2. Subscriber ([Code](https://github.com/reactive-streams/reactive-streams/blob/master/api/src/main/java/org/reactivestreams/Subscriber.java))
-
-```java
-public interface Subscriber<T> {
-    public void onSubscribe(Subscription s);
-    public void onNext(T t);
-    public void onError(Throwable t);
-    public void onComplete();
-}
-````
-
-1. A `Subscriber` MUST signal demand via `Subscription.request(int n)` to receive onNext notifications.
-2. A `Subscriber` MAY behave synchronously or asynchronously but SHOULD NOT synchronously perform heavy computations in its methods (`onNext`, `onError`, `onComplete`, `onSubscribe`).
-3. A `Subscriber.onComplete()` and `Subscriber.onError(Throwable t)` MUST NOT call any methods on the `Subscription`, the `Publisher` or any other `Publishers` or `Subscribers`.
-4. A `Subscriber.onComplete()` and `Subscriber.onError(Throwable t)` MUST consider the Subscription cancelled after having received the event
-5. A `Subscriber` MUST NOT accept an `onSubscribe` event if it already has an active Subscription. What exactly "not accepting" means is left to the implementation but should include behavior that makes the user aware of the usage error (e.g. by logging, throwing an exception or similar).
-6. A `Subscriber` MUST call `Subscription.cancel()` if it is no longer valid to the `Publisher` without the `Publisher` having signalled `onError` or `onComplete`.
-7. A `Subscriber` MUST ensure that all calls on its `Subscription` take place from the same thread or provide for respective external synchronization.
-8. A `Subscriber` MUST be prepared to receive one or more `onNext` events after having called `Subscription.cancel()` if there are still requested elements pending.
-9. A `Subscriber` MUST be prepared to receive an `onComplete` event with or without a preceding `Subscription.request(int n)` call.
-10. A `Subscriber` MUST be prepared to receive an `onError` event with or without a preceding `Subscription.request(int n)` call.
-11. A `Subscriber` MUST make sure that all calls on its `onXXX` methods happen-before the processing of the respective events. I.e. the Subscriber must take care of properly publishing the event to its processing logic.
-
-#### 3. Subscription ([Code](https://github.com/reactive-streams/reactive-streams/blob/master/api/src/main/java/org/reactivestreams/Subscription.java))
-
-```java
-public interface Subscription {
-    public void request(int n);
-    public void cancel();
-}
-````
-
-<<<<<<< HEAD
-1. A `Subscription` can be used once-and-only-once to represent a subscription by a `Subscriber` to a `Publisher`.
-2. Calls from a `Subscriber` to `Subscription.request(int n)` can be made directly since it is the responsibility of `Subscription` to handle async dispatching.
-3. The `Subscription.request` method MUST assume that it will be invoked synchronously and MUST NOT allow unbounded recursion such as `Subscriber.onNext` -> `Subscription.request` -> `Subscriber.onNext`. 
-4. The `Subscription.request` method SHOULD NOT synchronously perform heavy computations.
-5. The `Subscription.cancel` method MUST assume that it will be invoked synchronously and SHOULD NOT synchronously perform heavy computations.
-6. After the `Subscription` is cancelled, additional `Subscription.request(int n)` MUST be NOPs.
-7. After the `Subscription` is cancelled, additional `Subscription.cancel()` MUST be NOPs.
-8. When the `Subscription` is not cancelled, `Subscription.request(int n)` MUST register the given number of additional elements to be produced to the respective subscriber.
-9. When the `Subscription` is not cancelled, `Subscription.request(int n)` MUST throw a `java.lang.IllegalArgumentException` if the argument is <= 0. The cause message SHOULD include a reference to this rule and/or quote the full rule.
-10. When the `Subscription` is not cancelled, `Subscription.request(int n)` COULD synchronously call `onNext` on this (or other) subscriber(s) if and only if the next element is already available.
-11. When the `Subscription` is not cancelled, `Subscription.request(int n)` COULD synchronously call `onComplete` or `onError` on this (or other) subscriber(s).
-12. When the `Subscription` is not cancelled, `Subscription.cancel()` the `Publisher` MUST eventually cease to call any methods on the corresponding subscriber.
-13. When the `Subscription` is not cancelled, `Subscription.cancel()` the `Publisher` MUST eventually drop any references to the corresponding subscriber. Re-subscribing with the same `Subscriber` instance is discouraged, but this specification does not mandate that it is disallowed since that would mean having to store previously canceled subscriptions indefinitely.
-14. When the `Subscription` is not cancelled, `Subscription.cancel()` the `Publisher` MUST transition to a `shut-down` state [see 1.17] if the given `Subscription` is the last downstream `Subscription`. Explicitly adding "keep-alive" Subscribers SHOULD prevent automatic shutdown if required.
-
-#### 4.Processor ([Code](https://github.com/reactive-streams/reactive-streams/blob/master/api/src/main/java/org/reactivestreams/Processor.java))
-
-```java
-public interface Processor<T, R> extends Subscriber<T>, Publisher<R> {
-}
-````
-
-1. A `Processor` represents a processing stage—which is both a `Subscriber` and a `Publisher` and obeys the contracts of both.
-2. A `Processor` must cancel its upstream Subscription if its last downstream Subscription has been cancelled.
-3. A `Processor` must immediately pass on `onError` events received from its upstream to its downstream.
-4. A `Processor` must be prepared to receive incoming elements from its upstream even if a downstream subscriber has not requested anything yet.
-=======
-- A `Subscription` can be used once-and-only-once to represent a subscription by a `Subscriber` to a `Publisher`.
-- Calls from a `Subscriber` to `Subscription.request(int n)` can be made directly since it is the responsibility of `Subscription` to handle async dispatching.
-- The `Subscription.request` method MUST assume that it will be invoked synchronously and MUST NOT allow unbounded recursion such as `Subscriber.onNext` -> `Subscription.request` -> `Subscriber.onNext`. 
-- The `Subscription.request` method SHOULD NOT synchronously perform heavy computations.
-- The `Subscription.cancel` method MUST assume that it will be invoked synchronously and SHOULD NOT synchronously perform heavy computations.
-
-A `Subscription` is shared by exactly one `Publisher` and one `Subscriber` for the purpose of mediating the data exchange between this pair. This is the reason why the `subscribe()` method does not return the created `Subscription`, but instead returns `void`; the `Subscription` is only passed to the `Subscriber` via the `onSubscribe` callback.
->>>>>>> f5991557
-
-### Asynchronous vs Synchronous Processing ###
-
-The Reactive Streams API prescribes that all processing of elements (`onNext`) or termination signals (`onError`, `onComplete`) MUST NOT *block* the `Publisher`. However, each of the `on*` handlers can process the events synchronously or asynchronously. 
-
-Take this example:
-
-```
-nioSelectorThreadOrigin map(f) filter(p) consumeTo(toNioSelectorOutput)
-```
-
-It has an async origin and an async destination. Let's assume that both origin and destination are selector event loops. The `Subscription.request(n)` must be chained from the destination to the origin. This is now where each implementation can choose how do do this.
-
-The following uses the pipe `|` character to signal async boundaries (queue and schedule) and `R#` to represent resources (possibly threads).
-
-```
-nioSelectorThreadOrigin | map(f) | filter(p) | consumeTo(toNioSelectorOutput)
--------------- R1 ----  | - R2 - | -- R3 --- | ---------- R4 ----------------
-```
-
-In this example each of the 3 consumers, `map`, `filter` and `consumeTo` asynchronously schedule the work. It could be on the same event loop (trampoline), separate threads, whatever.
-
-```
-nioSelectorThreadOrigin map(f) filter(p) | consumeTo(toNioSelectorOutput)
-------------------- R1 ----------------- | ---------- R2 ----------------
-```
-
-Here it is only the final step that asynchronously schedules, by adding work to the NioSelectorOutput event loop. The `map` and `filter` steps are synchronously performed on the origin thread.
-
-Or another implementation could fuse the operations to the final consumer:
-
-```
-nioSelectorThreadOrigin | map(f) filter(p) consumeTo(toNioSelectorOutput)
---------- R1 ---------- | ------------------ R2 -------------------------
-```
-
-All of these variants are "asynchronous streams". They all have their place and each has different tradeoffs including performance and implementation complexity.
-
-The Reactive Streams contract allows implementations the flexibility to manage resources and scheduling and mix asynchronous and synchronous processing within the bounds of a non-blocking, asynchronous, push-based stream.
-
-In order to allow fully asynchronous implementations of all participating SPI elements—`Publisher`/`Subscription`/`Subscriber`—all methods defined by these interfaces return `void`.
-
-
-### Subscriber controlled queue bounds ###
-
-One of the underlying design principles is that all buffer sizes are to be bounded and these bounds must be *known* and *controlled* by the subscribers. These bounds are expressed in terms of *element count* (which in turn translates to the invocation count of onNext). Any implementation that aims to support infinite streams (especially high output rate streams) needs to enforce bounds all along the way to avoid out-of-memory errors and constrain resource usage in general.
-
-Since back-pressure is mandatory the use of unbounded buffers can be avoided. In general, the only time when a queue might grow without bounds is when the publisher side maintains a higher rate than the subscriber for an extended period of time, but this scenario is handled by backpressure instead.
-
-Queue bounds can be controlled by a subscriber by signaling demand for the appropriate number of elements. At any point in time the subscriber knows:
-
- - the total number of elements requested: `P`
- - the number of elements that have been processed: `N`
-
-Then the maximum number of elements that may arrive—until more demand is signaled to the Publisher—is `P - N`. In the case that the subscriber also knows the number of elements B in its input buffer then this bound can be refined to `P - B - N`.
-
-These bounds must be respected by a publisher independent of whether the source it represents can be backpressured or not. In the case of sources whose production rate cannot be influenced—for example clock ticks or mouse movement—the publisher must choose to either buffer or drop elements to obey the imposed bounds.
-
-Subscribers signaling a demand for one element after the reception of an element effectively implement a Stop-and-Wait protocol where the demand signal is equivalent to acknowledgement. By providing demand for multiple elements the cost of acknowledgement is amortized. It is worth noting that the subscriber is allowed to signal demand at any point in time, allowing it to avoid unnecessary delays between the publisher and the subscriber (i.e. keeping its input buffer filled without having to wait for full round-trips).
-
-## Legal
-
+# Reactive Streams #
+
+The purpose of Reactive Streams is to provide a standard for asynchronous stream processing with non-blocking backpressure.
+
+The latest preview release is available on Maven Central as
+
+    <dependency>
+      <groupId>org.reactivestreams</groupId>
+      <artifactId>reactive-streams</artifactId>
+      <version>0.4.0.M1</version>
+    </dependency>
+    <dependency>
+      <groupId>org.reactivestreams</groupId>
+      <artifactId>reactive-streams-tck</artifactId>
+      <version>0.4.0.M1</version>
+    </dependency>
+
+## Goals, Design and Scope ##
+
+Handling streams of data—especially “live” data whose volume is not predetermined—requires special care in an asynchronous system. The most prominent issue is that resource consumption needs to be carefully controlled such that a fast data source does not overwhelm the stream destination. Asynchrony is needed in order to enable the parallel use of computing resources, on collaborating network hosts or multiple CPU cores within a single machine.
+
+The main goal of Reactive Streams is to govern the exchange of stream data across an asynchronous boundary – think passing  elements on to another thread or thread-pool — while ensuring that the receiving side is not forced to buffer arbitrary amounts of data. In other words, backpressure is an integral part of this model in order to allow the queues which mediate between threads to be bounded. The benefits of asynchronous processing would be negated if the communication of backpressure were synchronous (see also the [Reactive Manifesto](http://reactivemanifesto.org/)), therefore care has been taken to mandate fully non-blocking and asynchronous behavior of all aspects of a Reactive Streams implementation.
+
+It is the intention of this specification to allow the creation of many conforming implementations, which by virtue of abiding by the rules will be able to interoperate smoothly, preserving the aforementioned benefits and characteristics across the whole processing graph of a stream application.
+
+It should be noted that the precise nature of stream manipulations (transformation, splitting, merging, etc.) is not covered by this specification. Reactive Streams are only concerned with mediating the stream of data between different processing elements. In their development care has been taken to ensure that all basic ways of combining streams can be expressed.
+
+In summary, Reactive Streams is a standard and specification for Stream-oriented libraries for the JVM that
+
+ - process a potentially unbounded number of elements 
+ - in sequence,
+ - asynchronously passing elements between components,
+ - with mandatory non-blocking backpressure.
+
+The Reactive Streams specification consists of the following parts:
+
+**The API** specifies the types to implement Reactive Streams and achieve interoperablility between different implementations.
+
+***The Technology Compatibility Kit (TCK)*** is a standard test suite for conformance testing of implementations.
+
+Implementations are free to implement additional features not covered by the specification as long as they conform to the API requirements and pass the tests in the TCK.
+
+### API Components ###
+
+The API consists of the following components that are required to be provided by Reactive Stream implementations:
+
+1. Publisher
+2. Subscriber 
+3. Subscription
+4. Processor
+
+A *Publisher* is a provider of a potentially unbounded number of sequenced elements, publishing them according to the demand received from its Subscriber(s). 
+
+In response to a call to `Publisher.subscribe(Subscriber)` the possible invocation sequences for methods on the `Subscriber` are given by the following protocol:
+
+```
+onError | (onSubscribe onNext* (onError | onComplete)?)
+```
+
+
+NOTE: The specifications below use binding words in CAPLOCKS from https://www.ietf.org/rfc/rfc2119.txt
+
+#### 1. Publisher ([Code](https://github.com/reactive-streams/reactive-streams/blob/master/api/src/main/java/org/reactivestreams/Publisher.java))
+
+```java
+public interface Publisher<T> {
+    public void subscribe(Subscriber<T> s);
+}
+````
+
+1. The number of `onNext` events emitted by a `Publisher` to a `Subscriber` MUST NOT exceed the cumulative demand that has been signaled via that `Subscriber`’s `Subscription`.
+2. A `Publisher` MAY send less events than requested and terminate the `Subscription` by calling `onComplete` or `onError`.
+3. Events sent to a `Subscriber` MUST be sent sequentially (no concurrent notifications).
+4. If a `Publisher` fails it MUST emit an `onError`.
+5. If a `Publisher` terminates successfully (finite stream) it MUST emit an `onComplete`.
+6. If a Publisher signals either `onError` or `onComplete` on a `Subscriber`, that `Subscriber`’s `Subscription` MUST be considered canceled.
+7. Once a terminal state has been signaled (`onError`, `onComplete`) it is REQUIRED that no further events can be sent.
+8. Upon receiving a `Subscription.cancel` request it SHOULD, as soon as it can, stop sending events.
+9. `Subscription`'s which have been canceled SHOULD NOT receive subsequent `onError` or `onComplete` events, but implementations will not be able to strictly guarantee this in all cases due to the intrinsic race condition between actions taken concurrently by `Publisher` and `Subscriber`.
+10. A `Publisher` SHOULD NOT throw an `Exception`. The only legal way to signal failure (or reject a `Subscription`) is via the `Subscriber.onError` method.
+11. The `Subscriber.onSubscribe` method on a given `Subscriber` instance MUST NOT be called more than once.
+12. The `Publisher.subscribe` method MAY be called as many times as wanted but MUST be with a different (based on object equality) Subscriber each time. It MUST reject the Subscription with a `java.lang.IllegalStateException` if the same Subscriber already has an active `Subscription` with this `Publisher`. The cause message SHOULD include a reference to this rule and/or quote the full rule.
+13. A `Publisher` MAY support multi-subscribe and choose whether each `Subscription` is unicast or multicast.
+14. A `Publisher` MAY reject calls to its `subscribe` method if it is unable or unwilling to serve them (e.g. because it is overwhelmed or bounded by a finite number of underlying resources, etc...). If rejecting it MUST do this by calling `onError` on the `Subscriber` passed to `Publisher.subscribe` instead of calling `onSubscribe`".
+15. A `Publisher` in `completed` state MUST NOT call `Subscriber.onSubscribe` and MUST emit an `Subscriber.onComplete` on the given `Subscriber`
+16. A `Publisher` in `error` state MUST NOT call `Subscriber.onSubscribe` and MUST emit an `Subscriber.onError` with the error cause on the given `Subscriber`
+17. A `Publisher` in `shut-down` state MUST NOT call `Subscriber.onSubscribe` and MUST emit an `Subscriber.onError` with `java.lang.IllegalStateException` on the given `Subscriber`. The cause message SHOULD include a reference to this rule and/or quote the full rule.
+18. A `Publisher` MUST support a pending element count up to 2^63-1 (java.lang.Long.MAX_VALUE) and provide for overflow protection.
+19. A `Publisher` MUST produce the same elements in the same sequence for all its subscribers. Producing the stream elements at (temporarily) differing rates to different subscribers is allowed.  
+20. A `Publisher` MUST start producing with the oldest element still available for a new subscriber.
+
+#### 2. Subscriber ([Code](https://github.com/reactive-streams/reactive-streams/blob/master/api/src/main/java/org/reactivestreams/Subscriber.java))
+
+```java
+public interface Subscriber<T> {
+    public void onSubscribe(Subscription s);
+    public void onNext(T t);
+    public void onError(Throwable t);
+    public void onComplete();
+}
+````
+
+1. A `Subscriber` MUST signal demand via `Subscription.request(int n)` to receive onNext notifications.
+2. A `Subscriber` MAY behave synchronously or asynchronously but SHOULD NOT synchronously perform heavy computations in its methods (`onNext`, `onError`, `onComplete`, `onSubscribe`).
+3. A `Subscriber.onComplete()` and `Subscriber.onError(Throwable t)` MUST NOT call any methods on the `Subscription`, the `Publisher` or any other `Publishers` or `Subscribers`.
+4. A `Subscriber.onComplete()` and `Subscriber.onError(Throwable t)` MUST consider the Subscription cancelled after having received the event
+5. A `Subscriber` MUST NOT accept an `onSubscribe` event if it already has an active Subscription. What exactly "not accepting" means is left to the implementation but should include behavior that makes the user aware of the usage error (e.g. by logging, throwing an exception or similar).
+6. A `Subscriber` MUST call `Subscription.cancel()` if it is no longer valid to the `Publisher` without the `Publisher` having signalled `onError` or `onComplete`.
+7. A `Subscriber` MUST ensure that all calls on its `Subscription` take place from the same thread or provide for respective external synchronization.
+8. A `Subscriber` MUST be prepared to receive one or more `onNext` events after having called `Subscription.cancel()` if there are still requested elements pending.
+9. A `Subscriber` MUST be prepared to receive an `onComplete` event with or without a preceding `Subscription.request(int n)` call.
+10. A `Subscriber` MUST be prepared to receive an `onError` event with or without a preceding `Subscription.request(int n)` call.
+11. A `Subscriber` MUST make sure that all calls on its `onXXX` methods happen-before the processing of the respective events. I.e. the Subscriber must take care of properly publishing the event to its processing logic.
+
+#### 3. Subscription ([Code](https://github.com/reactive-streams/reactive-streams/blob/master/api/src/main/java/org/reactivestreams/Subscription.java))
+
+```java
+public interface Subscription {
+    public void request(int n);
+    public void cancel();
+}
+````
+
+1. A `Subscription` can be used once-and-only-once to represent a subscription by a `Subscriber` to a `Publisher`.
+2. Calls from a `Subscriber` to `Subscription.request(int n)` can be made directly since it is the responsibility of `Subscription` to handle async dispatching.
+3. The `Subscription.request` method MUST assume that it will be invoked synchronously and MUST NOT allow unbounded recursion such as `Subscriber.onNext` -> `Subscription.request` -> `Subscriber.onNext`. 
+4. The `Subscription.request` method SHOULD NOT synchronously perform heavy computations.
+5. The `Subscription.cancel` method MUST assume that it will be invoked synchronously and SHOULD NOT synchronously perform heavy computations.
+6. After the `Subscription` is cancelled, additional `Subscription.request(int n)` MUST be NOPs.
+7. After the `Subscription` is cancelled, additional `Subscription.cancel()` MUST be NOPs.
+8. When the `Subscription` is not cancelled, `Subscription.request(int n)` MUST register the given number of additional elements to be produced to the respective subscriber.
+9. When the `Subscription` is not cancelled, `Subscription.request(int n)` MUST throw a `java.lang.IllegalArgumentException` if the argument is <= 0. The cause message SHOULD include a reference to this rule and/or quote the full rule.
+10. When the `Subscription` is not cancelled, `Subscription.request(int n)` COULD synchronously call `onNext` on this (or other) subscriber(s) if and only if the next element is already available.
+11. When the `Subscription` is not cancelled, `Subscription.request(int n)` COULD synchronously call `onComplete` or `onError` on this (or other) subscriber(s).
+12. When the `Subscription` is not cancelled, `Subscription.cancel()` the `Publisher` MUST eventually cease to call any methods on the corresponding subscriber.
+13. When the `Subscription` is not cancelled, `Subscription.cancel()` the `Publisher` MUST eventually drop any references to the corresponding subscriber. Re-subscribing with the same `Subscriber` instance is discouraged, but this specification does not mandate that it is disallowed since that would mean having to store previously canceled subscriptions indefinitely.
+14. When the `Subscription` is not cancelled, `Subscription.cancel()` the `Publisher` MUST transition to a `shut-down` state [see 1.17] if the given `Subscription` is the last downstream `Subscription`. Explicitly adding "keep-alive" Subscribers SHOULD prevent automatic shutdown if required.
+
+A `Subscription` is shared by exactly one `Publisher` and one `Subscriber` for the purpose of mediating the data exchange between this pair. This is the reason why the `subscribe()` method does not return the created `Subscription`, but instead returns `void`; the `Subscription` is only passed to the `Subscriber` via the `onSubscribe` callback.
+
+#### 4.Processor ([Code](https://github.com/reactive-streams/reactive-streams/blob/master/api/src/main/java/org/reactivestreams/Processor.java))
+
+```java
+public interface Processor<T, R> extends Subscriber<T>, Publisher<R> {
+}
+````
+
+1. A `Processor` represents a processing stage—which is both a `Subscriber` and a `Publisher` and obeys the contracts of both.
+2. A `Processor` must cancel its upstream Subscription if its last downstream Subscription has been cancelled.
+3. A `Processor` must immediately pass on `onError` events received from its upstream to its downstream.
+4. A `Processor` must be prepared to receive incoming elements from its upstream even if a downstream subscriber has not requested anything yet.
+
+### Asynchronous vs Synchronous Processing ###
+
+The Reactive Streams API prescribes that all processing of elements (`onNext`) or termination signals (`onError`, `onComplete`) MUST NOT *block* the `Publisher`. However, each of the `on*` handlers can process the events synchronously or asynchronously. 
+
+Take this example:
+
+```
+nioSelectorThreadOrigin map(f) filter(p) consumeTo(toNioSelectorOutput)
+```
+
+It has an async origin and an async destination. Let's assume that both origin and destination are selector event loops. The `Subscription.request(n)` must be chained from the destination to the origin. This is now where each implementation can choose how do do this.
+
+The following uses the pipe `|` character to signal async boundaries (queue and schedule) and `R#` to represent resources (possibly threads).
+
+```
+nioSelectorThreadOrigin | map(f) | filter(p) | consumeTo(toNioSelectorOutput)
+-------------- R1 ----  | - R2 - | -- R3 --- | ---------- R4 ----------------
+```
+
+In this example each of the 3 consumers, `map`, `filter` and `consumeTo` asynchronously schedule the work. It could be on the same event loop (trampoline), separate threads, whatever.
+
+```
+nioSelectorThreadOrigin map(f) filter(p) | consumeTo(toNioSelectorOutput)
+------------------- R1 ----------------- | ---------- R2 ----------------
+```
+
+Here it is only the final step that asynchronously schedules, by adding work to the NioSelectorOutput event loop. The `map` and `filter` steps are synchronously performed on the origin thread.
+
+Or another implementation could fuse the operations to the final consumer:
+
+```
+nioSelectorThreadOrigin | map(f) filter(p) consumeTo(toNioSelectorOutput)
+--------- R1 ---------- | ------------------ R2 -------------------------
+```
+
+All of these variants are "asynchronous streams". They all have their place and each has different tradeoffs including performance and implementation complexity.
+
+The Reactive Streams contract allows implementations the flexibility to manage resources and scheduling and mix asynchronous and synchronous processing within the bounds of a non-blocking, asynchronous, push-based stream.
+
+In order to allow fully asynchronous implementations of all participating SPI elements—`Publisher`/`Subscription`/`Subscriber`—all methods defined by these interfaces return `void`.
+
+
+### Subscriber controlled queue bounds ###
+
+One of the underlying design principles is that all buffer sizes are to be bounded and these bounds must be *known* and *controlled* by the subscribers. These bounds are expressed in terms of *element count* (which in turn translates to the invocation count of onNext). Any implementation that aims to support infinite streams (especially high output rate streams) needs to enforce bounds all along the way to avoid out-of-memory errors and constrain resource usage in general.
+
+Since back-pressure is mandatory the use of unbounded buffers can be avoided. In general, the only time when a queue might grow without bounds is when the publisher side maintains a higher rate than the subscriber for an extended period of time, but this scenario is handled by backpressure instead.
+
+Queue bounds can be controlled by a subscriber by signaling demand for the appropriate number of elements. At any point in time the subscriber knows:
+
+ - the total number of elements requested: `P`
+ - the number of elements that have been processed: `N`
+
+Then the maximum number of elements that may arrive—until more demand is signaled to the Publisher—is `P - N`. In the case that the subscriber also knows the number of elements B in its input buffer then this bound can be refined to `P - B - N`.
+
+These bounds must be respected by a publisher independent of whether the source it represents can be backpressured or not. In the case of sources whose production rate cannot be influenced—for example clock ticks or mouse movement—the publisher must choose to either buffer or drop elements to obey the imposed bounds.
+
+Subscribers signaling a demand for one element after the reception of an element effectively implement a Stop-and-Wait protocol where the demand signal is equivalent to acknowledgement. By providing demand for multiple elements the cost of acknowledgement is amortized. It is worth noting that the subscriber is allowed to signal demand at any point in time, allowing it to avoid unnecessary delays between the publisher and the subscriber (i.e. keeping its input buffer filled without having to wait for full round-trips).
+
+## Legal
+
 This project is a collaboration between engineers from Netflix, Twitter, RedHat, Pivotal, Typesafe and many others. The code is offered to the Public Domain in order to allow free use by interested parties who want to create compatible implementations. For details see `COPYING`.